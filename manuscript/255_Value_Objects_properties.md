--- conflicted
+++ resolved
@@ -62,7 +62,7 @@
 1. To restrict allowed operations to what we think makes sense to do with a product name. Everything else (i.e. what we think does not make sense to do) is not allowed. 
 2. To achieve immutability of `ProductName` instances (more on why we want the type to be immutable later), which means that when we create an instance, we cannot modify it. If the `_value` field was public, everyone could modify the state of `ProductName` instance by writing something like:
   ```csharp
-  productName.data = "something different"; 
+  productName.data = "something different";
   ```
 3. To protect against creating a product name with an invalid state. When creating a product name, we have to pass a string with containing a name through a static `For()` method that can perform the validation (more on this later). If there are no other ways we can set the name, we can rest assured that the validation will happen every time someone wants to create a `ProductName`.
 
@@ -157,11 +157,7 @@
 }
 
 //another constructor that uses the common initialization
-<<<<<<< HEAD
-public ProductName(string model, string onfiguration)
-=======
 public ProductName(string model, string configuration)
->>>>>>> ed2e440a
  : this(model + " " + configuration) //delegation to "common" constructor
 {
 }
